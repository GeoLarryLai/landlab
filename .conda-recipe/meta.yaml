--- conflicted
+++ resolved
@@ -1,10 +1,6 @@
 package:
   name: landlab
-<<<<<<< HEAD
-  version: "1.1.0"
-=======
   version: "1.2.0"
->>>>>>> 921ea176
 
 source:
   path: ..
