--- conflicted
+++ resolved
@@ -139,13 +139,8 @@
         """
         LLCATS: GINF
         """
-<<<<<<< HEAD
-        shape = params.pop(['shape'])
-        spacing = params.pop('spacing', None)
-=======
         shape = params["shape"]
         spacing = params.get("spacing", 1.)
->>>>>>> 6def330a
 
         return cls(shape[0], shape[1], spacing, **params)
 
@@ -772,10 +767,7 @@
         half_nc = (nc + 1) // 2
         col = 2 * (n_mod_nc % half_nc) + n_mod_nc // half_nc
         return (row, col)
-<<<<<<< HEAD
-
-=======
->>>>>>> 6def330a
+
 
     def _configure_hexplot(self, data, data_label=None, color_map=None):
         """
