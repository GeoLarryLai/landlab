from .chi_index import ChiFinder
from .diffusion import LinearDiffuser
from .fire_generator import FireGenerator
from .detachment_ltd_erosion import DetachmentLtdErosion, DepthSlopeProductErosion
from .flexure import Flexure
from .flow_routing import FlowRouter, DepressionFinderAndRouter
from .nonlinear_diffusion import PerronNLDiffuse
from .flow_director import FlowDirectorD8
from .flow_director import FlowDirectorSteepest
from .flow_director import FlowDirectorMFD
from .flow_director import FlowDirectorDINF
from .flow_accum import FlowAccumulator
from .flow_accum import LossyFlowAccumulator
from .overland_flow import OverlandFlowBates, OverlandFlow
from .overland_flow import KinwaveImplicitOverlandFlow, KinwaveOverlandFlowModel
from .potentiality_flowrouting import PotentialityFlowRouter
from .pet import PotentialEvapotranspiration
from .radiation import Radiation
from .soil_moisture import SoilMoisture
from .vegetation_dynamics import Vegetation
from .sink_fill import SinkFiller
from .steepness_index import SteepnessFinder
from .stream_power import (
    StreamPowerEroder,
    FastscapeEroder,
    StreamPowerSmoothThresholdEroder,
    SedDepEroder,
)
from .uniform_precip import PrecipitationDistribution
from .spatial_precip import SpatialPrecipitationDistribution
from .soil_moisture import SoilInfiltrationGreenAmpt
from .plant_competition_ca import VegCA
from .gflex import gFlex
from .drainage_density import DrainageDensity
from .weathering import ExponentialWeatherer
from .depth_dependent_diffusion import DepthDependentDiffuser
from .taylor_nonlinear_hillslope_flux import TaylorNonLinearDiffuser
from .depth_dependent_taylor_soil_creep import DepthDependentTaylorDiffuser
from .erosion_deposition import ErosionDeposition
from .space import Space
from .landslides import LandslideProbability
from .transport_length_diffusion import TransportLengthHillslopeDiffuser
from .normal_fault import NormalFault
<<<<<<< HEAD
from .network_sediment_transporter import NetworkSedimentTransporter

COMPONENTS = [ChiFinder, LinearDiffuser,
              Flexure, FlowRouter, DepressionFinderAndRouter,
              PerronNLDiffuse, OverlandFlowBates, OverlandFlow,
              KinwaveImplicitOverlandFlow,
              PotentialEvapotranspiration, PotentialityFlowRouter,
              Radiation, SinkFiller,
              StreamPowerEroder, StreamPowerSmoothThresholdEroder,
              FastscapeEroder, SedDepEroder,
              PrecipitationDistribution,
              SteepnessFinder, DetachmentLtdErosion, gFlex,
              SoilInfiltrationGreenAmpt, FireGenerator,
              SoilMoisture, Vegetation, VegCA, DrainageDensity,
              ExponentialWeatherer, DepthDependentDiffuser,
              TaylorNonLinearDiffuser, DepthSlopeProductErosion,
              FlowDirectorD8, FlowDirectorSteepest, FlowDirectorMFD,
              FlowDirectorDINF, FlowAccumulator, Space, ErosionDeposition,
              LandslideProbability, DepthDependentTaylorDiffuser,
              NormalFault, NetworkSedimentTransporter]
=======
from .lithology import Lithology, LithoLayers

COMPONENTS = [
    ChiFinder,
    LinearDiffuser,
    Flexure,
    FlowRouter,
    DepressionFinderAndRouter,
    PerronNLDiffuse,
    OverlandFlowBates,
    OverlandFlow,
    KinwaveImplicitOverlandFlow,
    KinwaveOverlandFlowModel,
    PotentialEvapotranspiration,
    PotentialityFlowRouter,
    Radiation,
    SinkFiller,
    StreamPowerEroder,
    StreamPowerSmoothThresholdEroder,
    FastscapeEroder,
    SedDepEroder,
    PrecipitationDistribution,
    SpatialPrecipitationDistribution,
    SteepnessFinder,
    DetachmentLtdErosion,
    gFlex,
    SoilInfiltrationGreenAmpt,
    FireGenerator,
    SoilMoisture,
    Vegetation,
    VegCA,
    DrainageDensity,
    ExponentialWeatherer,
    DepthDependentDiffuser,
    TaylorNonLinearDiffuser,
    DepthSlopeProductErosion,
    FlowDirectorD8,
    FlowDirectorSteepest,
    FlowDirectorMFD,
    FlowDirectorDINF,
    FlowAccumulator,
    LossyFlowAccumulator,
    Space,
    ErosionDeposition,
    LandslideProbability,
    DepthDependentTaylorDiffuser,
    NormalFault,
    Lithology,
    LithoLayers,
    TransportLengthHillslopeDiffuser,
]
>>>>>>> afff33c9

__all__ = [cls.__name__ for cls in COMPONENTS]<|MERGE_RESOLUTION|>--- conflicted
+++ resolved
@@ -41,28 +41,6 @@
 from .landslides import LandslideProbability
 from .transport_length_diffusion import TransportLengthHillslopeDiffuser
 from .normal_fault import NormalFault
-<<<<<<< HEAD
-from .network_sediment_transporter import NetworkSedimentTransporter
-
-COMPONENTS = [ChiFinder, LinearDiffuser,
-              Flexure, FlowRouter, DepressionFinderAndRouter,
-              PerronNLDiffuse, OverlandFlowBates, OverlandFlow,
-              KinwaveImplicitOverlandFlow,
-              PotentialEvapotranspiration, PotentialityFlowRouter,
-              Radiation, SinkFiller,
-              StreamPowerEroder, StreamPowerSmoothThresholdEroder,
-              FastscapeEroder, SedDepEroder,
-              PrecipitationDistribution,
-              SteepnessFinder, DetachmentLtdErosion, gFlex,
-              SoilInfiltrationGreenAmpt, FireGenerator,
-              SoilMoisture, Vegetation, VegCA, DrainageDensity,
-              ExponentialWeatherer, DepthDependentDiffuser,
-              TaylorNonLinearDiffuser, DepthSlopeProductErosion,
-              FlowDirectorD8, FlowDirectorSteepest, FlowDirectorMFD,
-              FlowDirectorDINF, FlowAccumulator, Space, ErosionDeposition,
-              LandslideProbability, DepthDependentTaylorDiffuser,
-              NormalFault, NetworkSedimentTransporter]
-=======
 from .lithology import Lithology, LithoLayers
 
 COMPONENTS = [
@@ -114,6 +92,5 @@
     LithoLayers,
     TransportLengthHillslopeDiffuser,
 ]
->>>>>>> afff33c9
 
 __all__ = [cls.__name__ for cls in COMPONENTS]