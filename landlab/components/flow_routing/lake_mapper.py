--- conflicted
+++ resolved
@@ -54,22 +54,6 @@
     The prinary method of this class is
     *map_depressions(pits='flow__sink_flag', reroute_flow=True)*.
 
-<<<<<<< HEAD
-    Construction::
-
-        DepressionFinderAndRouter(grid, routing='D8')
-
-    Parameters
-    ----------
-    grid : RasterModelGrid
-        A landlab RasterModelGrid.
-    routing : {'D8', 'D4'} (optional)
-        If grid is a raster type, controls whether lake connectivity can
-        occur on diagonals ('D8', default), or only orthogonally ('D4').
-        Has no effect if grid is not a raster.
-
-=======
->>>>>>> 2156b948
     Examples
     --------
     Route flow across a depression in a sloped surface.
@@ -636,11 +620,7 @@
         not_too_high = self._elev[nbrs] < self._elev[the_node]
         not_current_lake = np.not_equal(self.flood_status[nbrs], _CURRENT_LAKE)
         not_flooded = np.not_equal(self.flood_status[nbrs], _FLOODED)
-<<<<<<< HEAD
-        
-=======
-
->>>>>>> 2156b948
+
         # The following logic block handles the case when a neighbor is
         # flooded but its outlet is LOWER than the_node, so the_node could
         # be an outlet that flows into a lower lake.
