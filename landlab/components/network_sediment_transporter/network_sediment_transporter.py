--- conflicted
+++ resolved
@@ -29,24 +29,6 @@
             - channel slopes (!) change in time, even though parcels don't move to the next link
         --> Proposed solution at Ln 443. Check with Jon. Need to add 'bedrock__elevation' node attribute...
 
-<<<<<<< HEAD
-    -- Need to calculate distance a parcel travels in a timestep for abrasion
-        --> Jon will look at this
-
-    !-- The abrasion exponent is applied to diameter, but doesn't impact parcel volume. Need to fix.
-
-    -- Fix inelegant time indexing
-
-    -- Looks to me that as part of run-one-step the element_id variable in parces is being changed from
-       An int to a float. I haven't tracked down why... but I think it should stay as an int.
-
-What are the things we want to future-proof for?
-           -- Abrasion in place, due to transport of parcels passing over
-           -- Floodplain sediment exchange
-
-
-
-=======
     -- JC: I found two items that I think should be changed in the _calc_transport_wilcock_crowe and I made these changes
             - frac_parcels was the inverse of what it should be so instead of a fraction it was a number >1
             - in unpacking W* we had a (1-frac_sand) this was fine when we were treating sand and gravel separately,
@@ -55,7 +37,7 @@
               Before it was equivalent to WC2003 as implemented in Cui TUGS formulation.
             - finally, I added the calculation of a parcel velocity instead of the travel time. I think this is
               better suited to the parcel centric spirit of the code. It was also needed to simplify move_parcel_downstream
-              Plus, I think one day we will have a better way to parameterize parcel virtual velocity and this will then be 
+              Plus, I think one day we will have a better way to parameterize parcel virtual velocity and this will then be
               easy to incorporate/update.
 
     DONE -- Need to calculate distance a parcel travels in a timestep for abrasion
@@ -66,19 +48,18 @@
     JC: complete
 
     -- Fix inelegant time indexing
-    
-    -- Looks to me that as part of run-one-step the element_id variable in parcels is being changed from 
-       An int to a float. I haven't tracked down why... but I think it should stay as an int. 
+
+    -- Looks to me that as part of run-one-step the element_id variable in parcels is being changed from
+       An int to a float. I haven't tracked down why... but I think it should stay as an int.
        ^ JC: This was happening for me for current_link[p] in move_parcel_downstream
            ... I fixed for now with int() but would be good to figure this out.
-       
+
     -- JC: There is something wrong with the last parcel, something is blowing up somewhere for it
             It is not moving and I think it should...
             I think it is not being aggregated properly, it's element_id is out of order compared to the rest
             So maybe somewhere it is not being found in the indexing? Need to check
-            
-    
->>>>>>> 154a8b97
+
+
 .. codeauthor:: Jon Allison Katy
 
 Created on Tu May 8, 2018
@@ -363,7 +344,7 @@
         # Jon agrees, but is not sure yet how to do that
         for i in range(self._grid.number_of_links):
         # ^ I changed from index l to index i for links
-        
+
             upstream_node_id = self.fd.upstream_node_at_link()[i]
             downstream_node_id = self.fd.downstream_node_at_link()[i]
 
@@ -566,7 +547,7 @@
         # ^ Ttimearray is the time to move through the entire length of a link
         self.pvelocity = np.zeros(self._num_parcels)
         # ^ pvelocity is the parcel virtual velocity = link length / link travel time
-        
+
         # Calculate bed statistics for all of the links
         vol_tot = self._parcels.calc_aggregate_value(
             np.sum, "volume", at="link", filter_array=self._find_now
@@ -589,7 +570,7 @@
 
         frac_sand = vol_act_sand / vol_act
         frac_sand[np.isnan(frac_sand) == True] = 0
-        
+
         # Calc attributes for each link, map to parcel arrays
         for i in range(self._grid.number_of_links):
 
@@ -630,9 +611,9 @@
         # ^ This is not is not a fraction
         # Instead I think it should be this but CHECK CHECK
         frac_parcel = Volarray / vol_act_array
-        
+
         #print("frac_parcel = ", frac_parcel)
-        
+
         b = 0.67 / (1 + np.exp(1.5 - Darray / d_mean_active))
         tau = self.fluid_density * self.g * Harray * Sarray
         taur = taursg * (Darray / d_mean_active) ** b
@@ -659,10 +640,10 @@
             #/ (1 - frac_sand_array[Activearray == 1]) # <-- DANGER DANGER I think  this line should be removed -- JC
             / frac_parcel[Activearray == 1]
         )
-        # ^ no longer used as of 4/25/19 because of update to _move_parcel_downstream, 
+        # ^ no longer used as of 4/25/19 because of update to _move_parcel_downstream,
         # ... which now uses self.pvelocity defined below:
 
-        # compute parcel virtual velocity, m/s 
+        # compute parcel virtual velocity, m/s
         self.pvelocity[Activearray == 1] = (
             W[Activearray == 1]
             * (tau[Activearray == 1] ** (3 / 2))
@@ -690,7 +671,7 @@
         """Method to update parcel location for each parcel in the active
         layer.
         """
-        
+
         # we need to make sure we are pointing to the array rather than making copies
         current_link = self._parcels.element_id[:, self._time_idx]  # same as Linkarray, this will be updated below
         location_in_link = self._parcels.location_in_link[:, self._time_idx]  # updated below
@@ -706,11 +687,11 @@
 
         for p in range(self._parcels.number_of_items):
             # ^ loop through all parcels, this loop could probably be removed in future refinements
-            
-            #print(int(current_link[p])) 
-            # ^ JC: I was having trouble with this changing to float, so I 
+
+            #print(int(current_link[p]))
+            # ^ JC: I was having trouble with this changing to float, so I
             # ... added int() in a few spots here
-            
+
             # distance remaining before leaving current link
             distance_to_exit_current_link = (
                 self._grid.at_link["link_length"][int(current_link[p])]
@@ -724,21 +705,21 @@
             )
 
             running_travel_distance_in_dt = 0 # initialize to 0
-        
+
 
             while (running_travel_distance_in_dt + distance_to_exit_current_link) <= distance_traveled[p]:
                 # ^ loop through until you find the link the parcel will reside in after moving
                 # ... the total travel distance
-                
-                # update running travel distance now that you know the parcel will move through the 
+
+                # update running travel distance now that you know the parcel will move through the
                 # ... current link
-                running_travel_distance_in_dt = (running_travel_distance_in_dt 
+                running_travel_distance_in_dt = (running_travel_distance_in_dt
                     + distance_to_exit_current_link
                 )
-                
+
                 # now in DS link so this is reset
                 distance_within_current_link = 0
-                
+
                 # determine downstream link
                 downstream_link_id = self.fd.link_to_flow_receiving_node[
                     self.fd.downstream_node_at_link()[current_link[p]]
@@ -754,7 +735,7 @@
                     # parcels.D
                     # parcels.volume
                     # and compute sub-dt time of exit
-                    
+
                     # ADD CODE FOR THIS HERE, right now these parcel will just cycle through not actually leaving the system
 
                     # This is why the code is breaking! These parcels need to be removed.
@@ -765,13 +746,13 @@
                     # ^ This may not be needed anymore
 
                     break  # break out of while loop
-                    
-                # update current link to the next link DS    
+
+                # update current link to the next link DS
                 current_link[p] = downstream_link_id
 
                 # ARRIVAL TIME in this link ("current_link") =
                 # (running_travel_distance_in_dt[p] / distance_traveled[p]) * dt + "t" running time
-                # ^ DANGER DANGER ... if implemented make sure "t" running time + a fraction of dt 
+                # ^ DANGER DANGER ... if implemented make sure "t" running time + a fraction of dt
                 # ... correctly steps through time.
 
                 distance_to_exit_current_link = (self._grid.at_link["link_length"][current_link[p]])
@@ -787,36 +768,36 @@
             location_in_link[p] = (distance_to_resting_in_link
                 / self._grid.at_link["link_length"][int(current_link[p])]
             )
-            
+
             # reduce D and volume due to abrasion
-            
+
             # Option 1: abrasion rate is a mass/volume loss exponent
             vol = (self._parcels.volume[p, self._time_idx]) * (
                 np.exp(distance_traveled[p] * (-self._parcels.abrasion_rate[p]))
             )
-                       
+
             D = ((self._parcels.D[p, self._time_idx]) * (
                 vol / self._parcels.volume[p, self._time_idx]
                 ) ** (1/3)
             )
-            
+
             # Option 2: abrasion_rate is a diameter loss abrasion exponent
             # I think option 1 is more common so I have commented this out.
 #            D = (self._parcels.D[p, self._time_idx]) * (
 #                np.exp(distance_traveled[p] * (-self._parcels.abrasion_rate[p]))
 #            )
-            
+
 #            vol = ((self._parcels.volume[p, self._time_idx]) * (
 #                D / self._parcels.D[p, self._time_idx]
 #                ) ** 3
 #            )
-     
+
             # update parcel attributes
             self._parcels.location_in_link[p, self._time_idx] = location_in_link[p]
             self._parcels.element_id[p, self._time_idx] = current_link[p]
             self._parcels.active_layer[p, self._time_idx] = 1
             # ^ reset to 1 (active) to be recomputed/determined at next timestep
-            
+
             # Jon -- I suggest we do this after the fact when plotting to reduce model runtime:
             # calculate the x and y value of each parcel at this time (based on squiggly shape file)
             # could also create a function that calculates the x and y value for all parcels at all time
@@ -826,14 +807,14 @@
 
             self._parcels.D[p, self._time_idx] = D
             self._parcels.volume[p,self._time_idx] = vol
-                    
+
 # Jon (4/25/19) the commented code below is the old travel time code
 # This code has been replaced by the above code to simplify the code and more easily incorporate abrasion.
 # This simplification is possible because the parcel velocity was not changing as it entered DS links
 # within the same dt. It is difficult to change the parcel velocity in the DS link within the same dt
 # because the velocity computed via Wilcock Crowe is parcel centric. If this can be overcome, then this
 # code may be useful.
-        
+
 
         # However, a parcel is not always at the US end of a link, so need to determine
         # how much time it takes for that parcel to move out of the current link based on its
@@ -893,7 +874,7 @@
 #                    running_travel_time_in_dt[p] + time_to_exit_current_link[p]
 #                )
 
-                # TRACK RUNNING TRAVEL DISTANCE HERE SIMILAR TO RUNNING TRAVEL TIME             
+                # TRACK RUNNING TRAVEL DISTANCE HERE SIMILAR TO RUNNING TRAVEL TIME
 
 #            time_in_link_before_dt = time_to_exit_current_link[p] - (
 #                running_travel_time_in_dt[p] - dt
