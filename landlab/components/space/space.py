--- conflicted
+++ resolved
@@ -303,11 +303,7 @@
                             'was not recognised, or array was ' +
                             'not nnodes long!')
 
-<<<<<<< HEAD
-        if type(K_br) is str:
-=======
         if isinstance(K_br, string_types):
->>>>>>> 2156b948
             self.K_br = self._grid.at_node[K_br]
         elif isinstance(K_br, (float, int)):  # a float
             self.K_br = float(K_br)
@@ -331,11 +327,7 @@
                                 'not nnodes long!')
 
         if sp_crit_br is not None:
-<<<<<<< HEAD
-            if type(sp_crit_br) is str:
-=======
             if isinstance(sp_crit_br, string_types):
->>>>>>> 2156b948
                 self.sp_crit_br = self._grid.at_node[sp_crit_br]
             elif isinstance(sp_crit_br, (float, int)):  # a float
                 self.sp_crit_br = float(sp_crit_br)
